--- conflicted
+++ resolved
@@ -14,17 +14,12 @@
     figure_name: str = field(default="{prefix}_{id:08d}.jpg")
     caption_dir: str = field(default="dataset")
     num_basic_geo_samples: int = field(default=100000)
-<<<<<<< HEAD
-
-    llava_data_path: str = field(default="dataset/llava-data.json")
-=======
     llava_data_dir: str = field(default="dataset/llava")
 
     # some placeholder to be filled AFTER parsing args
     caption_path: str = field(default="")
     figure_prefix: str = field(default="")
     llava_data_path: str = field(default="")
->>>>>>> 60229851
 
 
 @dataclass
@@ -95,12 +90,6 @@
 @dataclass
 class CaptionArgs:
     caption_batchsize: int = field(default=1)
-<<<<<<< HEAD
-    caption_llm: str = field(default="/home/nfs02/model/llama-3.1-70b-instruct")
-
-
-data_args, run_args, rule_args, draw_args, caption_args = HfArgumentParser([DataArgs, RunArgs, RuleArgs, DrawArgs, CaptionArgs]).parse_args_into_dataclasses()  # type: ignore
-=======
     caption_llm: str = field(default="llama3-70")
     numeric_ratio: float = field(default=0)
 
@@ -109,16 +98,12 @@
     [DataArgs, RunArgs, RuleArgs, DrawArgs, CaptionArgs]  # type: ignore
 ).parse_args_into_dataclasses()
 
->>>>>>> 60229851
 data_args = cast(DataArgs, data_args)
 run_args = cast(RunArgs, run_args)
 rule_args = cast(RuleArgs, rule_args)
 draw_args = cast(DrawArgs, draw_args)
 caption_args = cast(CaptionArgs, caption_args)
 
-<<<<<<< HEAD
-figure_prefix = draw_args.backend if draw_args.randomize else "pure"
-=======
 data_args.figure_prefix = draw_args.backend if draw_args.randomize else "pure"
 data_args.caption_path = os.path.join(
     data_args.caption_dir, f"n{caption_args.numeric_ratio}_{run_args.end_pos//1000}k.jsonl"
@@ -128,5 +113,4 @@
 )
 
 logging.basicConfig(level=run_args.log_level, format="%(message)s", datefmt="[%X]", handlers=[RichHandler()])
-logger = logging.getLogger("rich")
->>>>>>> 60229851
+logger = logging.getLogger("rich")