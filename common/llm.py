--- conflicted
+++ resolved
@@ -15,16 +15,6 @@
         if "max_length" not in kwargs:
             kwargs = {"max_new_tokens": 1024} | kwargs
         self.generator = pipeline(
-<<<<<<< HEAD
-            "text-generation", model=model, device_map="auto", torch_dtype=torch.float16, max_length=1024, **kwargs
-        )
-        self.generator.tokenizer.pad_token_id = self.generator.model.config.eos_token_id[0]  # type: ignore
-        self.generator.tokenizer.padding_side = "left"  # type: ignore
-
-    def __call__(self, input_texts, batch_size=1) -> list[str]:
-        results = []
-        for i in tqdm(range((len(input_texts) + batch_size - 1) // batch_size)):
-=======
             "text-generation", model=model, device_map="auto", torch_dtype=torch.float16, **kwargs  # type: ignore
         )
         self.generator.tokenizer.padding_side = "left"  # type: ignore
@@ -36,7 +26,6 @@
             target_range = IterateWrapper(target_range, run_name="generate")
         for i in target_range:
             results: list[str] = []
->>>>>>> 60229851
             batch = input_texts[i * batch_size : (i + 1) * batch_size]
             outputs = self.generator(batch, batch_size=batch_size)
             for input_text, output in zip(batch, outputs):  # type: ignore
