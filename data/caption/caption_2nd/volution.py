from data.caption.caption_2nd.params import *
from data.caption.caption_2nd.base import BaseFeature


class Volution(BaseFeature):
    def __init__(self, n_volutions, thickness_table=[], volutions_table=[]):
        self.num = n_volutions
        self.thickness_table = thickness_table
        self.volutions_table = volutions_table
        self.chamber_heights = None
        self.growth_rate = None

    def genWallThickness(self):
        if len(self.thickness_table) == 0:
            return ""
        txt = "Wall thickness "
        thickness_part = "{data} in {nth} whorl"
        for i in range(len(self.thickness_table)):
            txt += thickness_part.format(
                data=self.thickness_table[i][0], nth=ordinal_numbers[self.thickness_table[i][1]]
            )
            if i != len(self.thickness_table) - 1:
                txt += ", "
            else:
                txt += ". "
        return txt

    def genVolutionHeightAndGrowthRate(self):
        txt = "Heights of chambers above tunnel in {start} to {end} volution are ".format(
            start=ordinal_numbers[0], end=ordinal_numbers[len(self.volutions_table) - 1]
        )
        txt1 = ""
        txt2 = ""
        heights = []
        for i in range(len(self.volutions_table)):
            if self.volutions_table[i]["type"] == "ellipse":
                height = max(round(self.volutions_table[i]["minor_axis"] / 2, 3), 0.001)
                heights.append(height)
                txt1 += str(height)
            elif self.volutions_table[i]["type"] == "curves":
                height = max(
                    round(
<<<<<<< HEAD
                        abs(self.volutions_table[i]["vertices"][1][1] - self.volutions_table[i]["vertices"][3][1]) / 2,
=======
                        abs(
                            self.volutions_table[i]["vertices"][1][1]
                            - self.volutions_table[i]["vertices"][3][1]
                        )
                        / 2,
>>>>>>> 90cab668
                        3,
                    ),
                    0.001,
                )
                heights.append(height)
                txt1 += str(height)
            else:
                txt = "skip"
                break
            if i != len(self.volutions_table) - 1:
                txt1 += ", "
            else:
                txt1 += ". "
        if txt == "skip":
            return ""
        txt += txt1
        self.chamber_heights = txt1
        txt += "Rates of growth of {start} to {end} volution are ".format(
            start=ordinal_numbers[1], end=ordinal_numbers[len(self.volutions_table) - 1]
        )
        for i in range(len(heights) - 1):
            txt2 += str(round(heights[i + 1] / heights[i], 1))
            if i != len(heights) - 2:
                txt2 += ", "
            else:
                txt2 += ". "
        txt += txt2
        self.growth_rate = txt2
        return txt

    def genUserInput(self):
        txt = "The number of volutions is {num}. ".format(num=self.num)
        txt += self.genVolutionHeightAndGrowthRate()
        # txt+=self.genWallThickness()
        return txt

    def genInput(self):
        txt = "number of volutions(whorls): {num}\n".format(num=self.num)
        if self.chamber_heights != None:
            txt += "heights of chambers: {nums}\n".format(nums=self.chamber_heights)
        if self.growth_rate != None:
            txt += "rates of growth: {nums}\n".format(nums=self.growth_rate)
        return txt<|MERGE_RESOLUTION|>--- conflicted
+++ resolved
@@ -40,15 +40,11 @@
             elif self.volutions_table[i]["type"] == "curves":
                 height = max(
                     round(
-<<<<<<< HEAD
-                        abs(self.volutions_table[i]["vertices"][1][1] - self.volutions_table[i]["vertices"][3][1]) / 2,
-=======
                         abs(
                             self.volutions_table[i]["vertices"][1][1]
                             - self.volutions_table[i]["vertices"][3][1]
                         )
                         / 2,
->>>>>>> 90cab668
                         3,
                     ),
                     0.001,
