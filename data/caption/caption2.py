--- conflicted
+++ resolved
@@ -92,14 +92,10 @@
     obj_parts.append(
         Volution(
             rule["numerical_info"]["num_volutions"],
-<<<<<<< HEAD
-            [["{:.1f} mm".format(random.random()), i] for i in range(int(rule["numerical_info"]["num_volutions"]))],
-=======
             [
                 ["{:.1f} mm".format(random.random()), i]
                 for i in range(int(rule["numerical_info"]["num_volutions"]))
             ],
->>>>>>> 90cab668
             volutions,
         )
     )
