"construct descriptions according to generated rules"
import hashlib
import json
<<<<<<< HEAD
from typing import Any
from common.args import data_args, caption_args
from common.llm import LLMGenerator
from common.iterwrap import IterateWrapper
=======
>>>>>>> 60229851
import math
import os
import random
<<<<<<< HEAD
import hashlib
from common.prompt import *


def caption(rules: list[dict[str, Any]], gen: LLMGenerator) -> list[dict[str, str]]:
=======
from typing import Any

from scipy import special
from tqdm import tqdm

from common.args import caption_args, data_args, run_args
from common.llm import LLMGenerator, generator_mapping, model_path_mapping
from common.prompt import *


def caption(rules: list[dict[str, Any]], generator: LLMGenerator, output_path: str):
>>>>>>> 60229851
    # TODO generate captions. Use whatever technique you like, e.g., demonstrations, cot, ...
    # TODO also consider how to handle distance:
    #      It should be mentioned in input prompt. Try scaling to produce different distances.
    # NOTE see common/llm.py for the use of open-source LLMs.
    # test='''[{"type": "line", "points": [[0, 0], [3, 3]]},{"type": "polygon", "points": [[1, 1], [2, 1], [1, 2], [2, 2]]},{"type": "polygon", "points": [[0, 10], [-5, 5], [5, 5]]}]'''
    # rule_str=json.dumps(rules)
<<<<<<< HEAD
    rule_strs = []
    input_texts = []
=======
    rule_strs: list[str] = []
    input_texts: list[str] = []
>>>>>>> 60229851
    for rule in rules:
        rule_str, gen_input_text = gen_user_input(rule)
        rule_strs.append(rule_str)
        input_texts.append(gen_input_text)
<<<<<<< HEAD
    # print(rule_str)
=======
>>>>>>> 60229851

    messages = [
        [{"role": "system", "content": context}, {"role": "user", "content": rule_strs[i]}]
        for i in range(len(rule_strs))
    ]
<<<<<<< HEAD
    text_gen = gen(messages, caption_args.caption_batchsize)
    return [{"input": input_texts[i], "output": text_gen[i]} for i in range(len(input_texts))]
=======
    bs = caption_args.caption_batchsize
    output_texts = generator(messages, bs)
    total_size = (len(input_texts) + bs - 1) // bs
    with open(output_path, "w") as f:
        for batch_idx, outputs in tqdm(enumerate(output_texts), total=total_size):
            inputs = input_texts[batch_idx * bs : (batch_idx + 1) * bs]
            for input, output in zip(inputs, outputs):
                f.write(json.dumps({"input": input, "output": output}) + "\n")
                f.flush()
>>>>>>> 60229851


def euc_dist(p1, p2):
    return math.sqrt(abs((p1[0] - p2[0]) ** 2 + (p1[1] - p2[1]) ** 2))


def rect_width_height(rect):
    dists = [euc_dist(rect[0], rect[1]), euc_dist(rect[0], rect[2]), euc_dist(rect[0], rect[3])]
    dists.sort()
    return dists[1], dists[0]


def points_center(points):
    x = 0
    y = 0
    for point in points:
        x += point[0]
        y += point[1]
    return [x / len(points), y / len(points)]


def calculate_polygon_C(coords):
    C = 0
    for i in range(len(coords)):
        C += euc_dist(coords[i - 1], coords[i])
    return C


def calculate_ellipse_C(a, b):
    e_sq = 1.0 - b**2 / a**2
    C = 4 * a * special.ellipe(e_sq)
    return C


def calculate_spiral_C(initial_radius, growth_rate, max_theta, n_sample):
    a = initial_radius
    b = growth_rate
    points = []
    start_theta = max_theta - 2 * math.pi
    for i in range(n_sample):
        theta = start_theta + 2 * math.pi * i / n_sample
        r = a + b * theta
        points.append([r * math.cos(theta), r * math.sin(theta)])
    return calculate_polygon_C(points)


def get_center_and_weight(shape, n_digits=4):
    if shape["type"] in ["segment", "polygon"]:
        p_center = points_center(shape["points"])
        return [round(p_center[0], ndigits=n_digits), round(p_center[1], ndigits=n_digits)], calculate_polygon_C(
            shape["points"]
        )
    elif shape["type"] in ["spiral"]:
        return [
            round(shape["center"][0], ndigits=n_digits),
            round(shape["center"][1], ndigits=n_digits),
        ], calculate_spiral_C(shape["initial_radius"], shape["growth_rate"], shape["max_theta"], 360)
    elif shape["type"] in ["ellipse"]:
        return [
            round(shape["center"][0], ndigits=n_digits),
            round(shape["center"][1], ndigits=n_digits),
        ], calculate_ellipse_C(shape["major_axis"], shape["minor_axis"])
    elif shape["type"] in ["segment", "line", "ray"]:
        p_center = points_center(shape["points"])
        return [round(p_center[0], ndigits=n_digits), round(p_center[1], ndigits=n_digits)], euc_dist(
            shape["points"][0], shape["points"][1]
        )
    return [0, 0], 0


def decide_abs_pos(center_positions, x1, x2, y1, y2):
    abs_positions = []
    for center in center_positions:
        x = center[0]
        y = center[1]
        if x < x1:
            if y < y1:
                abs_positions.append("bottom_left")
            elif y <= y2:
                abs_positions.append("left")
            else:
                abs_positions.append("top_left")
        elif x <= x2:
            if y < y1:
                abs_positions.append("bottom")
            elif y <= y2:
                abs_positions.append("center")
            else:
                abs_positions.append("top")
        else:
            if y < y1:
                abs_positions.append("bottom_right")
            elif y <= y2:
                abs_positions.append("right")
            else:
                abs_positions.append("top_right")
    return abs_positions


def gen_grid(shapes):
    center_positions = []
    weights = []
    mass_center = [0.0, 0.0]
    for shape in shapes:
        center_pos, weight = get_center_and_weight(shape)
        center_positions.append(center_pos)
        weights.append(weight)
        mass_center[0] += center_pos[0] * weight
        mass_center[1] += center_pos[1] * weight
    sum_weights = sum(weights)
    mass_center[0] /= sum_weights
    mass_center[1] /= sum_weights
    points_x = [point[0] for point in center_positions]
    points_y = [point[1] for point in center_positions]
    edge_left = min(points_x)
    edge_right = max(points_x)
    edge_top = max(points_y)
    edge_bottom = min(points_y)
    x1 = (edge_left + mass_center[0]) / 2
    x2 = (edge_right + mass_center[0]) / 2
    y1 = (edge_bottom + mass_center[1]) / 2
    y2 = (edge_top + mass_center[1]) / 2
    # [0,1] range canvas
    # x1=1/3
    # x2=2/3
    # y1=1/3
    # y2=2/3
    return center_positions, decide_abs_pos(center_positions, x1, x2, y1, y2)


def gen_position_description(shapes):
    return gen_grid(shapes)


def gen_user_input(rules):
    ret_text = "TOTAL SHAPES: {}\n".format(len(rules["shapes"]))
    ret_text += "BEGIN SHAPES\n"
    polygon_special = [0, 0, 0, "triangle", "quadrilateral", "pentagon", "hexagon"]
    center_positions, grid_pos = gen_position_description(rules["shapes"])
    special_shapes = {}
    # if(len(rules["shapes"])==1):
    #     grid_pos[0]="center"
    relation_heads = []
    for i in range(len(rules["shapes"])):
        sep_line = grid_pos[i] + " "
        relation_head = grid_pos[i] + " "
        shape = rules["shapes"][i]
        if ("special_info" in shape.keys()) and shape["special_info"] != "":
            sep_line += shape["special_info"][:-2]
            relation_head += shape["special_info"][:-2]
            if shape["type"] == "polygon":
                if "rectangle" in shape["special_info"]:
                    wh = rect_width_height(shape["points"])
                    sep_line += " | width: {:.2f} | height: {:.2f}".format(wh[0], wh[1])
                elif "equilateral triangle" in shape["special_info"]:
                    sep_line += " | side_length: {:.2f}".format(euc_dist(shape["points"][0], shape["points"][1]))
            elif shape["type"] == "ellipse":
                if "circle" in shape["special_info"]:
                    sep_line += " | diameter: {:.2f}".format(shape["major_axis"])
        elif shape["type"] == "polygon":
            if len(shape["points"]) < len(polygon_special):
                sep_line += polygon_special[len(shape["points"])]
                relation_head += polygon_special[len(shape["points"])]
            else:
                sep_line += "polygon | n_sides: {}".format(len(shape["points"]))
                relation_head += "polygon"
        elif shape["type"] == "ellipse":
            sep_line += "ellipse | major_axis: {:.2f} | minor_axis: {:.2f}".format(
                shape["major_axis"], shape["minor_axis"]
            )
            relation_head += "ellipse"
        elif shape["type"] == "segment":
            sep_line += "segment | length: {:.2f}".format(euc_dist(shape["points"][0], shape["points"][1]))
            relation_head += "segment"
        else:
            sep_line += shape["type"]
            relation_head += shape["type"]
        relation_heads.append(relation_head)
        ret_text += sep_line
        special_shape = sep_line.split(" | ")
        if len(special_shape) > 1:
            shape_name = special_shape[0][len(grid_pos[i]) + 1 :]
            if shape_name not in special_shapes.keys():
                special_shapes[shape_name] = {"positions": [], "params": {}}
            special_shapes[shape_name]["positions"].append(center_positions[i])
            for j in range(len(special_shape) - 1):
                param_pair = special_shape[j + 1].split(": ")
                param_name = param_pair[0].replace("_", " ")
                param_value = param_pair[1]
                if param_name not in special_shapes[shape_name]["params"].keys():
                    special_shapes[shape_name]["params"][param_name] = []
                special_shapes[shape_name]["params"][param_name].append(param_value)
        ret_text += "\n"
    ret_text += "END SHAPES\n"
    ret_text += "BEGIN RELATIONS\n"
    for rel in rules["relations"]:
        sep_line = "{}, {} | {}\n".format(relation_heads[rel[0]], relation_heads[rel[1]], rel[2])
        ret_text += sep_line
    ret_text += "END RELATIONS"
    return ret_text, gen_input(special_shapes)


def decide_rel_pos(center_positions, x1, x2, y1, y2):
    rel_positions = []
    for center in center_positions:
        x = center[0]
        y = center[1]
        if x < x1:
            if y < y1:
                rel_positions.append("bottom-left")
            elif y <= y2:
                rel_positions.append("left")
            else:
                rel_positions.append("top-left")
        elif x <= x2:
            if y < y1:
                rel_positions.append("bottom")
            elif y <= y2:
                rel_positions.append("center")
            else:
                rel_positions.append("top")
        else:
            if y < y1:
                rel_positions.append("bottom-right")
            elif y <= y2:
                rel_positions.append("right")
            else:
                rel_positions.append("top-right")
    return rel_positions


def gen_relative_position(center_positions):
    mass_center = points_center(center_positions)
    points_x = [point[0] for point in center_positions]
    points_y = [point[1] for point in center_positions]
    edge_left = min(points_x)
    edge_right = max(points_x)
    edge_top = max(points_y)
    edge_bottom = min(points_y)
    x1 = (edge_left + mass_center[0]) / 2
    x2 = (edge_right + mass_center[0]) / 2
    y1 = (edge_bottom + mass_center[1]) / 2
    y2 = (edge_top + mass_center[1]) / 2
    return decide_rel_pos(center_positions, x1, x2, y1, y2)


def group_by_position(positions):
    count = {}
    for i in range(len(positions)):
        if positions[i] not in count.keys():
            count[positions[i]] = []
        count[positions[i]].append(i)
    return count


def gen_input(special_shapes: dict):
    head = "Please provide a fluent and detailed description of the geometric patterns in this image and their relationships. "

    def choose_head():
        seed = int(hashlib.md5(json.dumps(special_shapes).encode("utf-8")).hexdigest(), 16)
        random.seed(seed)
        if len(special_shapes.keys()) == 0:
            rnd_start = random.randint(0, len(head_start_no_param_pool) - 1)
            rnd_end = random.randint(0, len(head_end_pool) - 1)
            return head_start_no_param_pool[rnd_start] + head_end_pool[rnd_end]
        else:
            if random.random() > 0.5:
                rnd_start = random.randint(0, len(head_start_no_param_pool) - 1)
                rnd_part1 = random.randint(0, len(head_with_param_part1_pool) - 1)
                rnd_end = random.randint(0, len(head_end_pool) - 1)
                return (
                    head_start_no_param_pool[rnd_start] + head_with_param_part1_pool[rnd_part1] + head_end_pool[rnd_end]
                )
            else:
                rnd_start_part1 = random.randint(0, len(head_start_with_param_part1_pool) - 1)
                rnd_start_part2 = random.randint(0, len(head_start_with_param_part2_pool) - 1)
                rnd_end = random.randint(0, len(head_end_pool) - 1)
                return (
                    head_start_with_param_part1_pool[rnd_start_part1]
                    + head_start_with_param_part2_pool[rnd_start_part2]
                    + head_end_pool[rnd_end]
                )

    head = choose_head()
    single_1_param_format = "The {attr} of the {shape} is {value}. "
    single_2_param_format = "The {attr1} and {attr2} of the {shape} are {value1} and {value2}, respectively. "
    single_concentric_1_param_format = "The {attr}s of the {shape}s are {value}, respectively. "
    single_concentric_2_param_format = "The {attr1}s of the {shape}s are {value1}, respectively, and their {attr2}s correspond to {value2}, respectively. "

    plural_format_head = "For the {shape}s, "
    plural_1_param_format_part = "the {attr} of the {pos} {shape} is {value}, "
    plural_1_param_format_end = "and the {attr} of the {pos} {shape} is {value}. "
    plural_concentric_1_param_format_part = "the {attr}s of the {pos} {shape}s are {value}, "
    plural_concentric_1_param_format_end = "and the {attr}s of the {pos} {shape}s are {value}, respectively. "

    plural_2_param_format_part = "the {attr1} and {attr2} of the {pos} {shape} are {value1} and {value2}, "
    plural_2_param_format_end = (
        "and the {attr1} and {attr2} of the {pos} {shape} are {value1} and {value2}, respectively. "
    )
    plural_concentric_2_param_format_part = (
        "the {attr1}s of the {pos} {shape}s are {value1}, while their {attr2}s correspond to {value2}, respectively. "
    )
    plural_concentric_2_param_format_end = "and the {attr1}s of the {pos} {shape}s are {value1}, while their {attr2}s correspond to {value2}, respectively. "

    def expand_values(values_list):
        expanded_str = ""
        for idx in range(len(values_list)):
            if idx == 0:
                expanded_str += str(values_list[idx])
            elif idx == len(values_list) - 1:
                expanded_str += " and " + str(values_list[idx])
            else:
                expanded_str += ", " + str(values_list[idx])
        return expanded_str

    final_str = ""
    final_str += head
    for key in special_shapes.keys():  # 特殊形状名称
        rel_pos = gen_relative_position(special_shapes[key]["positions"])
        grouped_pos = group_by_position(rel_pos)
        if len(grouped_pos.keys()) == 1:  # 只有一种位置关系时不用指明位置
            for pos_name in grouped_pos.keys():
                if len(grouped_pos[pos_name]) == 1:  # 只有一个形状
                    param_names = list(special_shapes[key]["params"].keys())
                    if len(param_names) == 1:
                        value = special_shapes[key]["params"][param_names[0]][grouped_pos[pos_name][0]]
                        final_str += single_1_param_format.format(attr=param_names[0], shape=key, value=value)
                    elif len(param_names) == 2:
                        value1 = special_shapes[key]["params"][param_names[0]][grouped_pos[pos_name][0]]
                        value2 = special_shapes[key]["params"][param_names[1]][grouped_pos[pos_name][0]]
                        final_str += single_2_param_format.format(
                            attr1=param_names[0], attr2=param_names[1], shape=key, value1=value1, value2=value2
                        )
                else:  # 同心
                    param_names = list(special_shapes[key]["params"].keys())
                    if len(param_names) == 1:
                        value = [special_shapes[key]["params"][param_names[0]][idx] for idx in grouped_pos[pos_name]]
                        final_str += single_concentric_1_param_format.format(
                            attr=param_names[0], shape=key, value=expand_values(value)
                        )
                    elif len(param_names) == 2:
                        value1 = [special_shapes[key]["params"][param_names[0]][idx] for idx in grouped_pos[pos_name]]
                        value2 = [special_shapes[key]["params"][param_names[1]][idx] for idx in grouped_pos[pos_name]]
                        final_str += single_concentric_2_param_format.format(
                            attr1=param_names[0],
                            attr2=param_names[1],
                            shape=key,
                            value1=expand_values(value1),
                            value2=expand_values(value2),
                        )
        else:
            final_str += plural_format_head.format(shape=key)
            for pos_idx in range(len(list(grouped_pos.keys()))):
                pos_name = list(grouped_pos.keys())[pos_idx]
                if len(grouped_pos[pos_name]) == 1:
                    param_names = list(special_shapes[key]["params"].keys())
                    if len(param_names) == 1:
                        value = special_shapes[key]["params"][param_names[0]][grouped_pos[pos_name][0]]
                        format_str_switch = plural_1_param_format_part
                        if pos_idx == len(list(grouped_pos.keys())) - 1:
                            format_str_switch = plural_1_param_format_end
                        final_str += format_str_switch.format(attr=param_names[0], pos=pos_name, shape=key, value=value)
                    elif len(param_names) == 2:
                        value1 = special_shapes[key]["params"][param_names[0]][grouped_pos[pos_name][0]]
                        value2 = special_shapes[key]["params"][param_names[1]][grouped_pos[pos_name][0]]
                        format_str_switch = plural_2_param_format_part
                        if pos_idx == len(list(grouped_pos.keys())) - 1:
                            format_str_switch = plural_2_param_format_end
                        final_str += format_str_switch.format(
                            attr1=param_names[0],
                            attr2=param_names[1],
                            pos=pos_name,
                            shape=key,
                            value1=value1,
                            value2=value2,
                        )
                else:
                    param_names = list(special_shapes[key]["params"].keys())
                    if len(param_names) == 1:
                        value = [special_shapes[key]["params"][param_names[0]][idx] for idx in grouped_pos[pos_name]]
                        format_str_switch = plural_concentric_1_param_format_part
                        if pos_idx == len(list(grouped_pos.keys())) - 1:
                            format_str_switch = plural_concentric_1_param_format_end
                        final_str += format_str_switch.format(
                            attr=param_names[0], pos=pos_name, shape=key, value=expand_values(value)
                        )
                    elif len(param_names) == 2:
                        value1 = [special_shapes[key]["params"][param_names[0]][idx] for idx in grouped_pos[pos_name]]
                        value2 = [special_shapes[key]["params"][param_names[1]][idx] for idx in grouped_pos[pos_name]]
                        format_str_switch = plural_concentric_2_param_format_part
                        if pos_idx == len(list(grouped_pos.keys())) - 1:
                            format_str_switch = plural_concentric_2_param_format_end
                        final_str += format_str_switch.format(
                            attr1=param_names[0],
                            attr2=param_names[1],
                            pos=pos_name,
                            shape=key,
                            value1=expand_values(value1),
                            value2=expand_values(value2),
                        )
    return final_str


def main():
<<<<<<< HEAD
    # caption([{"a":"b"}])
    gen = LLMGenerator("/home/nfs02/model/llama-3.1-70b-instruct")
    with open(data_args.rules_path, "r") as f:
        samples = json.load(f)
    with open(data_args.captions_path, "w") as f:
        f.write(json.dumps(caption(samples, gen), ensure_ascii=False) + "\n")
=======
    model_name, model_size = caption_args.caption_llm.split("-")
    generator = generator_mapping[model_name](model_path_mapping[model_name].format(size=model_size))
    with open(data_args.rules_path, "r") as f:
        samples = json.load(f)[run_args.start_pos : run_args.end_pos]
    caption(samples, generator, data_args.caption_path)
>>>>>>> 60229851


if __name__ == "__main__":
    main()<|MERGE_RESOLUTION|>--- conflicted
+++ resolved
@@ -1,23 +1,10 @@
 "construct descriptions according to generated rules"
+
 import hashlib
 import json
-<<<<<<< HEAD
-from typing import Any
-from common.args import data_args, caption_args
-from common.llm import LLMGenerator
-from common.iterwrap import IterateWrapper
-=======
->>>>>>> 60229851
 import math
 import os
 import random
-<<<<<<< HEAD
-import hashlib
-from common.prompt import *
-
-
-def caption(rules: list[dict[str, Any]], gen: LLMGenerator) -> list[dict[str, str]]:
-=======
 from typing import Any
 
 from scipy import special
@@ -29,37 +16,23 @@
 
 
 def caption(rules: list[dict[str, Any]], generator: LLMGenerator, output_path: str):
->>>>>>> 60229851
     # TODO generate captions. Use whatever technique you like, e.g., demonstrations, cot, ...
     # TODO also consider how to handle distance:
     #      It should be mentioned in input prompt. Try scaling to produce different distances.
     # NOTE see common/llm.py for the use of open-source LLMs.
     # test='''[{"type": "line", "points": [[0, 0], [3, 3]]},{"type": "polygon", "points": [[1, 1], [2, 1], [1, 2], [2, 2]]},{"type": "polygon", "points": [[0, 10], [-5, 5], [5, 5]]}]'''
     # rule_str=json.dumps(rules)
-<<<<<<< HEAD
-    rule_strs = []
-    input_texts = []
-=======
     rule_strs: list[str] = []
     input_texts: list[str] = []
->>>>>>> 60229851
     for rule in rules:
         rule_str, gen_input_text = gen_user_input(rule)
         rule_strs.append(rule_str)
         input_texts.append(gen_input_text)
-<<<<<<< HEAD
-    # print(rule_str)
-=======
->>>>>>> 60229851
 
     messages = [
         [{"role": "system", "content": context}, {"role": "user", "content": rule_strs[i]}]
         for i in range(len(rule_strs))
     ]
-<<<<<<< HEAD
-    text_gen = gen(messages, caption_args.caption_batchsize)
-    return [{"input": input_texts[i], "output": text_gen[i]} for i in range(len(input_texts))]
-=======
     bs = caption_args.caption_batchsize
     output_texts = generator(messages, bs)
     total_size = (len(input_texts) + bs - 1) // bs
@@ -69,7 +42,6 @@
             for input, output in zip(inputs, outputs):
                 f.write(json.dumps({"input": input, "output": output}) + "\n")
                 f.flush()
->>>>>>> 60229851
 
 
 def euc_dist(p1, p2):
@@ -474,20 +446,11 @@
 
 
 def main():
-<<<<<<< HEAD
-    # caption([{"a":"b"}])
-    gen = LLMGenerator("/home/nfs02/model/llama-3.1-70b-instruct")
-    with open(data_args.rules_path, "r") as f:
-        samples = json.load(f)
-    with open(data_args.captions_path, "w") as f:
-        f.write(json.dumps(caption(samples, gen), ensure_ascii=False) + "\n")
-=======
     model_name, model_size = caption_args.caption_llm.split("-")
     generator = generator_mapping[model_name](model_path_mapping[model_name].format(size=model_size))
     with open(data_args.rules_path, "r") as f:
         samples = json.load(f)[run_args.start_pos : run_args.end_pos]
     caption(samples, generator, data_args.caption_path)
->>>>>>> 60229851
 
 
 if __name__ == "__main__":
