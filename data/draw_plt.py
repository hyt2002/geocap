--- conflicted
+++ resolved
@@ -17,6 +17,7 @@
 SCRIPT_DIR = os.path.dirname(os.path.abspath(__file__))
 sys.path.append(os.path.dirname(SCRIPT_DIR))
 from common.args import data_args, run_args
+from common.iterwrap import iterate_wrapper, run_args
 from common.iterwrap import iterate_wrapper
 
 
@@ -489,19 +490,17 @@
 
 
 def process_single(f, idx_sample: tuple[int, list[dict[str, Any]]], vars):
-    draw_figure(idx_sample[1], os.path.join(data_args.figure_dir, f"{idx_sample[0]:08d}.jpg"))
+    draw_figure(
+        idx_sample[1], os.path.join(data_args.figure_dir, f"{idx_sample[0]:08d}.jpg")
+    )
 
 
 def main():
     with open(data_args.rules_path, "r") as f:
         samples = json.load(f)
-<<<<<<< HEAD
     iterate_wrapper(
         process_single, list(enumerate(samples)), num_workers=run_args.num_workers
     )
-=======
-    iterate_wrapper(process_single, list(enumerate(samples)), num_workers=run_args.num_workers)
->>>>>>> c0592a69
 
 
 if __name__ == "__main__":
