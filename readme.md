# GeoCap

geometry caption & geography fossil caption

## Install

Requirements are provided in `deploy/requirements.txt`. It's recommended to use python 3.10.

## Running a module

A `run.py` is provided for running a module. This is an elegant workaround for importing errors from different packages. Examples:

```shell
python run.py --module data.rules --num_basic_geo_samples 10  # default entry is main()
python run.py --module data.format --action to_llava  # you can also specify the entry function (--action)
```

## Generating rules for geometric shapes

Running the following command can generate rules in `dataset/rules.json`:
```shell
python run.py --module data.rules --num_basic_geo_samples 10
```

Each data sample contains two parts:
- **shapes**: parameters and special information of each geometric shape. 
- **relations**: relationship between two shapes in form of `[head_shape_idx, tail_shape_idx, relation_type]`
### Example data sample
```json
{
   "shapes": [
      {
         "type": "line",
         ...
      },
      {
         "type": "ellipse",
         ...
      },
   ],
   "relations": [
      [
         0,
         1,
         "tangent line"
      ]
   ]
}
```

You can control the generation process with the following arguments:
- max_num_shapes: the maximum number of shapes in each sample. Default is 10
and there are arguments for controling the proportion of different shapes and relations, for example:
- polygon_shape_level: the proportion of polygon in all shapes
- line_shape_level: the proportion of line in all shapes
- ...
- polygon_tangent_line_level: the proportion of generating a tangent line in all polygon relations
- polygon_shared_edge_level: the proportion of generating a new polygon that have a shared edge with a given polygon
- ellipse_concentric_level: the proportion of generating a set of ellipses that is concentric with a given ellipse
- ...

Each 'level' argument is an integer (with a default value) representing the relative level within its shape/relation block. For more details, please refer to `RuleArgs` in `common/args.py`. All 'level' arguments will be transformed into probabilities using L1 normalization (sum normalization).

If more ellipse is expected, you can set a higher level for ellipse_shape_level:
```shell
python run.py --module data.rules --polygon_shape_level 1 --line_shape_level 1 --ellipse_shape_level 3 --spiral_shape_level 1
```

### Running Module 'draw'

Two python files, `draw_PIL.py` and `draw_plt.py` is provided, in which the former one is written in pillow, providing continuous change of shape, and a relatively less noisy image; the latter, in comparison, provides hand-drawing line style and more natural noise. `draw_plt.py` is recommended to use and `run.py` will automatically parse this version.

To use `draw_plt.py`, the following arguments are expected:

- rules: "list[dict[str, Any]]". Mandatory. The rules you would like to draw.
- random_seed: int|None. The default value is None. Control the random seed.
- randomize: bool. The default value is True. Enable the noise-applying procedure.
- size: "tuple[float, float]". The deault value is (6.4, 6.4).
- dpi: int. The default value is 100. dpi \* size = resolution.
- line_weight: int. The default value is 4. Control the line weight. If `randomize` is enabled, the line weight will be randomly chosen in a certain range near the value.
- xkcd: bool. The default value is False. Enable the hand-drawing line style.
- color:None|tuple[int,int,int]. The default value is None. If a color in RGB form is provided, that rule will be drawn in the given color. The the value is None, that rule will be drawn in random colors.
- n_white_line:None|int. The default value is None. If an integer is given, the white lines will be drawn in that certain amount. Otherwise, the value is randomly chosen.
- Gaussian_mean: float. The default value is 0. Control the mean value of the Gaussian noise. The higher the value is, the grayer the image will be.
- Gaussian_var: float. The default value is 10. Control the variance of the Gaussian Noise. The higher the value is, the stronger the Gaussian Noise will be.
- Perlin_lattice: int. The default value is 20. Control the number of lattices while generating Perlin noise. The value is not recommended to change and may cause the crash the the module.
- Perlin_power: float. The default value is 16. Control the power of the Perlin noise, will affect the contrast ratio of the noise and the image.
- Perlin_bias: float. The default value is -16. Control the bias of the Perlin noise. The lower it is, the brighter the image will be.
- stylish: bool. The default value is False. Setting to true will sharpen the image.

If you would like to use another version, please edit `args.py` and refer to `draw_PIL.py`. Most arguments are the same.

### Running caption

- 首先启动 LLM Server：

  `python run.py --module common.run_llm`

- 之后再运行`caption.py`即可：

  `python run.py --module data.caption`
<<<<<<< HEAD
=======

>>>>>>> c0592a69
## Contributing

Fork and open a pull request. Follow the instructions below or your PR will fail.

1. Use `Pylance` (basic level) to lint your code while doing your work. Refer to https://docs.pydantic.dev/latest/integrations/visual_studio_code/#configure-vs-code to configure your VSCode. NOTE: Be cautious of using `# type: ignore` to suppress type errors, as you may be ignoring valuable traces of bugs; usually typing.cast() is more preferred.
2. Use `black` to format your code before opening a PR:

   ```shell
   pip install black
   black . --line-length 120 --extend-exclude llava
   ```

Note: If you want to add external modules which will not pass the linter, you can add them to `pyrightconfig.json` and `.github/workflows/lint_format.yaml`.<|MERGE_RESOLUTION|>--- conflicted
+++ resolved
@@ -99,10 +99,7 @@
 - 之后再运行`caption.py`即可：
 
   `python run.py --module data.caption`
-<<<<<<< HEAD
-=======
 
->>>>>>> c0592a69
 ## Contributing
 
 Fork and open a pull request. Follow the instructions below or your PR will fail.
